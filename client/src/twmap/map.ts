import * as Info from './types'
import { GameLayer, FrontLayer, TeleLayer, SpeedupLayer, SwitchLayer, TuneLayer } from './tilesLayer'
import { DataFile } from './datafile'
<<<<<<< HEAD
import { parseGroup, parseImage, parseInfo, parseString } from './parser'
=======
import { parseGroup, parseImage, parseEnvelope } from './parser'
>>>>>>> 3454b2c4
import { Group } from './group'
import { Image } from './image'
import { ColorEnvelope, PositionEnvelope, SoundEnvelope } from './envelope'

export type Ctor<T> = new(...args: any[]) => T
export type PhysicsLayer = GameLayer | FrontLayer | TeleLayer | SpeedupLayer | SwitchLayer | TuneLayer
export type Envelope = ColorEnvelope | PositionEnvelope | SoundEnvelope

export interface Info {
  author: string,
  version: string,
  credits: string,
  license: string,
  settings: string[],
}

export class Map {
  name: string
  images: Image[]
  groups: Group[]
<<<<<<< HEAD
  info: Info
=======
  envelopes: Envelope[]
>>>>>>> 3454b2c4
  
  constructor(name: string, data: ArrayBuffer)  {
    this.name = name
    const df = new DataFile(name, data)
    this.images = this.loadImages(df)
    this.envelopes = this.loadEnvelopes(df)
    this.groups = this.loadGroups(df)
    this.info = this.loadInfo(df)
  }
  
  physicsGroupIndex(): number {
    return this.groups.findIndex(g => g.layers.findIndex(l => l instanceof GameLayer) !== -1)
  }
  
  physicsGroup(): Group {
    return this.groups[this.physicsGroupIndex()]
  }

  physicsLayerIndex<T extends PhysicsLayer>(ctor: Ctor<T>): [number, number] {
    const g = this.physicsGroupIndex()
    const l = this.groups[g].layers.findIndex(l => l instanceof ctor)
    return [ g, l ]
  }

  physicsLayer<T extends PhysicsLayer>(ctor: Ctor<T>): T {
    return this.physicsGroup().layers.find(l => l instanceof ctor) as T
  }
  
  private loadInfo(df: DataFile) {
    const info = {
      author: '',
      version: '',
      credits: '',
      license: '',
      settings: [],
    }

    const typ = df.getType(ItemType.INFO)
    
    if (!typ || typ.num !== 1)
      return info
    
    const mapInfoItem = df.getItem(typ.start)
    const mapInfo = parseInfo(mapInfoItem.data)
    
    if (mapInfo.author !== -1) {
      const data = df.getData(mapInfo.author)
      info.author = parseString(data)
    }
    if (mapInfo.version !== -1) {
      const data = df.getData(mapInfo.version)
      info.version = parseString(data)
    }
    if (mapInfo.credits !== -1) {
      const data = df.getData(mapInfo.credits)
      info.credits = parseString(data)
    }
    if (mapInfo.license !== -1) {
      const data = df.getData(mapInfo.license)
      info.license = parseString(data)
    }
    if (mapInfo.settings !== -1) {
      let data = df.getData(mapInfo.settings)
      let str = parseString(data)
      while (str !== "") {
        info.settings.push(str)
        data = data.slice(str.length + 1)
        str = parseString(data)
      }
    }
    
    return info
  }
  
  private loadImages(df: DataFile) {
    const imagesInfo = df.getType(Info.ItemType.IMAGE)

    if (!imagesInfo)
      return []

    const images = []
    
    for (let i = 0; i < imagesInfo.num; i++) {
      const imageItem = df.getItem(imagesInfo.start + i)
      const imageInfo = parseImage(imageItem.data)
      
      const img = new Image()
      img.load(df, imageInfo)
      images.push(img)
    }
    
    return images
  }
  
  private loadGroups(df: DataFile) {
    const groupsInfo = df.getType(Info.ItemType.GROUP)
    
    if (!groupsInfo)
      return []
    
    const groups = []

    for (let g = 0; g < groupsInfo.num; g++) {
      const groupItem = df.getItem(groupsInfo.start + g)
      const groupInfo = parseGroup(groupItem.data)

      const grp = new Group()
      grp.load(this, df, groupInfo)
      groups.push(grp)
    }

    return groups
  }
  
  loadEnvelopes(df: DataFile) {
    const envsInfo = df.getType(Info.ItemType.ENVELOPE)
    
    if (!envsInfo)
      return []
    
    const envelopes = []
    
    for (let e = 0; e < envsInfo.num; e++) {
      const envItem = df.getItem(envsInfo.start + e)
      const envInfo = parseEnvelope(envItem.data)
      
      if (envInfo.type == Info.EnvType.COLOR) {
        const env = new ColorEnvelope()
        env.load(this, df, envInfo)
        envelopes.push(env)
      }
      
      else if (envInfo.type === Info.EnvType.POSITION) {
        const env = new PositionEnvelope()
        env.load(this, df, envInfo)
        envelopes.push(env)
      }
      
      else {
        console.warn('unsupported envelope type: ', envInfo.type, envInfo)
      }
    }
    
    return envelopes
  }
}<|MERGE_RESOLUTION|>--- conflicted
+++ resolved
@@ -1,11 +1,7 @@
 import * as Info from './types'
 import { GameLayer, FrontLayer, TeleLayer, SpeedupLayer, SwitchLayer, TuneLayer } from './tilesLayer'
 import { DataFile } from './datafile'
-<<<<<<< HEAD
-import { parseGroup, parseImage, parseInfo, parseString } from './parser'
-=======
-import { parseGroup, parseImage, parseEnvelope } from './parser'
->>>>>>> 3454b2c4
+import { parseGroup, parseImage, parseEnvelope, parseInfo, parseString } from './parser'
 import { Group } from './group'
 import { Image } from './image'
 import { ColorEnvelope, PositionEnvelope, SoundEnvelope } from './envelope'
@@ -14,7 +10,7 @@
 export type PhysicsLayer = GameLayer | FrontLayer | TeleLayer | SpeedupLayer | SwitchLayer | TuneLayer
 export type Envelope = ColorEnvelope | PositionEnvelope | SoundEnvelope
 
-export interface Info {
+export interface MapInfo {
   author: string,
   version: string,
   credits: string,
@@ -25,12 +21,9 @@
 export class Map {
   name: string
   images: Image[]
+  envelopes: Envelope[]
   groups: Group[]
-<<<<<<< HEAD
-  info: Info
-=======
-  envelopes: Envelope[]
->>>>>>> 3454b2c4
+  info: MapInfo
   
   constructor(name: string, data: ArrayBuffer)  {
     this.name = name
@@ -68,7 +61,7 @@
       settings: [],
     }
 
-    const typ = df.getType(ItemType.INFO)
+    const typ = df.getType(Info.ItemType.INFO)
     
     if (!typ || typ.num !== 1)
       return info
