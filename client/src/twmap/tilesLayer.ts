import type { DataFile } from './datafile'
import type { Map } from './map'
import type { ColorEnvelope } from './envelope'
import * as Info from './types'
import { Layer } from './layer'
import type { Image } from './image'
import {
  parseTiles,
  parseTeleTiles,
  parseSpeedupTiles,
  parseTuneTiles,
  parseSwitchTiles,
} from './parser'

export function createLayer(flags: Info.TilesLayerFlags) {
  return flags === Info.TilesLayerFlags.TILES
    ? new TilesLayer()
    : flags === Info.TilesLayerFlags.GAME
    ? new GameLayer()
    : flags === Info.TilesLayerFlags.FRONT
    ? new FrontLayer()
    : flags === Info.TilesLayerFlags.TELE
    ? new TeleLayer()
    : flags === Info.TilesLayerFlags.SPEEDUP
    ? new SpeedupLayer()
    : flags === Info.TilesLayerFlags.SWITCH
    ? new SwitchLayer()
    : flags === Info.TilesLayerFlags.TUNE
    ? new TuneLayer()
    : null
}

export abstract class AnyTilesLayer<Tile extends { id: number }> extends Layer {
  flags: Info.TilesLayerFlags
  width: number
  height: number
  tiles: Tile[]

  constructor(flags: Info.TilesLayerFlags) {
    super(Info.LayerType.TILES)
    this.flags = flags
    this.width = 0
    this.height = 0
    this.tiles = []
  }

  init(width: number, height: number, fill: (i: number) => Tile) {
    this.width = width
    this.height = height
    this.tiles = Array.from({ length: width * height }, (_, i) => fill(i))
    return self
  }

  tileCount() {
    return this.tiles.reduce((acc, t) => acc + (t.id === 0 ? 0 : 1), 0)
  }

  getTile(x: number, y: number) {
    return this.tiles[y * this.width + x]
  }
<<<<<<< HEAD
  
  setTile(x: number, y: number, tile: Tile) {
    this.tiles[y * this.width + x] = tile
  }
  
  abstract defaultTile(): Tile;
  
=======

  abstract defaultTile(): Tile

>>>>>>> f5e600c3
  setWidth(width: number, fill: () => Tile) {
    if (width < this.width) {
      this.tiles = this.tiles.filter((_, i) => i % this.width < width)
    } else if (width > this.width) {
      for (let i = this.height; i > 0; i--) {
        const newTiles = Array.from({ length: width - this.width }, fill)
        this.tiles.splice(i * this.width, 0, ...newTiles)
      }
    }

    this.width = width
  }

  setHeight(height: number, fill: () => Tile) {
    if (height < this.height) {
      this.tiles.splice(height * this.width, (this.height - height) * this.width)
    } else if (height > this.height) {
      const newTiles = Array.from({ length: (height - this.height) * this.width }, fill)
      this.tiles.splice(this.height * this.width, 0, ...newTiles)
    }

    this.height = height
  }

  protected abstract load(map: Map, df: DataFile, info: Info.TilesLayer): void
}

type AutomapperConfig = {
  config: number,
  seed: number,
  automatic: boolean,
}

export class TilesLayer extends AnyTilesLayer<Info.Tile> {
  color: Info.Color
  image: Image | null
  colorEnv: ColorEnvelope | null
  colorEnvOffset: number
<<<<<<< HEAD
  automapper: AutomapperConfig
  
=======

>>>>>>> f5e600c3
  constructor() {
    super(Info.TilesLayerFlags.TILES)
    this.color = { r: 255, g: 255, b: 255, a: 255 }
    this.image = null
    this.colorEnv = null
    this.colorEnvOffset = 0
    this.automapper = {
      config: null,
      seed: 0,
      automatic: false,
    }
  }

  static defaultTile(): Info.Tile {
    return { id: 0, flags: 0 }
  }
  defaultTile() {
    return TilesLayer.defaultTile()
  }

  load(map: Map, df: DataFile, info: Info.TilesLayer) {
    if ('name' in info) this.name = info.name
    this.width = info.width
    this.height = info.height
    this.color = info.color
    this.colorEnv = info.colorEnv === -1 ? null : (map.envelopes[info.colorEnv] as ColorEnvelope)
    this.colorEnvOffset = info.colorEnvOffset

    this.image = null
    if (info.image !== -1) {
      this.image = map.images[info.image]
    }

    const tileData = df.getData(info.data)
    this.tiles = parseTiles(tileData, info.width * info.height)
  }

  static cloneTile(tile: Info.Tile): Info.Tile {
    return {
      id: tile.id,
      flags: tile.flags,
    }
  }
}

export class GameLayer extends AnyTilesLayer<Info.Tile> {
  color: Info.Color
  image: Image | null

  constructor() {
    super(Info.TilesLayerFlags.GAME)
    this.color = { r: 0, g: 0, b: 0, a: 0 }
    this.image = null
  }

  static defaultTile(): Info.Tile {
    return { id: 0, flags: 0 }
  }
  defaultTile() {
    return GameLayer.defaultTile()
  }

  load(map: Map, df: DataFile, info: Info.TilesLayer) {
    if ('name' in info) this.name = info.name
    this.width = info.width
    this.height = info.height
    this.color = info.color

    this.image = null
    if (info.image !== -1) {
      this.image = map.images[info.image]
    }

    const tileData = df.getData(info.data)
    this.tiles = parseTiles(tileData, info.width * info.height)
  }
}

export class FrontLayer extends AnyTilesLayer<Info.Tile> {
  color: Info.Color
  image: Image | null

  constructor() {
    super(Info.TilesLayerFlags.FRONT)
    this.color = { r: 0, g: 0, b: 0, a: 0 }
    this.image = null
  }

  static defaultTile(): Info.Tile {
    return { id: 0, flags: 0 }
  }
  defaultTile() {
    return FrontLayer.defaultTile()
  }

  load(map: Map, df: DataFile, info: Info.TilesLayer) {
    if ('name' in info) this.name = info.name
    this.width = info.width
    this.height = info.height
    this.color = info.color

    this.image = null
    if (info.image !== -1) {
      this.image = map.images[info.image]
    }

    const tileData = df.getData(info.dataFront)
    this.tiles = parseTiles(tileData, info.width * info.height)
  }
}

export class TeleLayer extends AnyTilesLayer<Info.Tele> {
  constructor() {
    super(Info.TilesLayerFlags.TELE)
  }

  static defaultTile(): Info.Tele {
    return { number: 0, id: 0 }
  }
  defaultTile() {
    return TeleLayer.defaultTile()
  }

  load(_: Map, df: DataFile, info: Info.TilesLayer) {
    if ('name' in info) this.name = info.name
    this.width = info.width
    this.height = info.height
    const tileData = df.getData(info.dataTele)
    this.tiles = parseTeleTiles(tileData, info.width * info.height)
  }
}

export class SpeedupLayer extends AnyTilesLayer<Info.Speedup> {
  constructor() {
    super(Info.TilesLayerFlags.SPEEDUP)
  }

  static defaultTile(): Info.Speedup {
    return { force: 50, maxSpeed: 0, id: 0, angle: 0 }
  }
  defaultTile() {
    return SpeedupLayer.defaultTile()
  }

  load(_: Map, df: DataFile, info: Info.TilesLayer) {
    if ('name' in info) this.name = info.name
    this.width = info.width
    this.height = info.height
    const tileData = df.getData(info.dataSpeedup)
    this.tiles = parseSpeedupTiles(tileData, info.width * info.height)
  }
}

export class SwitchLayer extends AnyTilesLayer<Info.Switch> {
  constructor() {
    super(Info.TilesLayerFlags.SWITCH)
  }

  static defaultTile(): Info.Switch {
    return { number: 0, id: 0, flags: 0, delay: 0 }
  }
  defaultTile() {
    return SwitchLayer.defaultTile()
  }

  load(_: Map, df: DataFile, info: Info.TilesLayer) {
    if ('name' in info) this.name = info.name
    this.width = info.width
    this.height = info.height
    const tileData = df.getData(info.dataSwitch)
    this.tiles = parseSwitchTiles(tileData, info.width * info.height)
  }
}
export class TuneLayer extends AnyTilesLayer<Info.Tune> {
  constructor() {
    super(Info.TilesLayerFlags.TUNE)
  }

  static defaultTile(): Info.Tune {
    return { number: 0, id: 0 }
  }
  defaultTile() {
    return TuneLayer.defaultTile()
  }

  load(_: Map, df: DataFile, info: Info.TilesLayer) {
    if ('name' in info) this.name = info.name
    this.width = info.width
    this.height = info.height
    const tileData = df.getData(info.dataTune)
    this.tiles = parseTuneTiles(tileData, info.width * info.height)
  }
}<|MERGE_RESOLUTION|>--- conflicted
+++ resolved
@@ -58,19 +58,13 @@
   getTile(x: number, y: number) {
     return this.tiles[y * this.width + x]
   }
-<<<<<<< HEAD
-  
+
   setTile(x: number, y: number, tile: Tile) {
     this.tiles[y * this.width + x] = tile
   }
-  
-  abstract defaultTile(): Tile;
-  
-=======
 
   abstract defaultTile(): Tile
 
->>>>>>> f5e600c3
   setWidth(width: number, fill: () => Tile) {
     if (width < this.width) {
       this.tiles = this.tiles.filter((_, i) => i % this.width < width)
@@ -99,9 +93,9 @@
 }
 
 type AutomapperConfig = {
-  config: number,
-  seed: number,
-  automatic: boolean,
+  config: number
+  seed: number
+  automatic: boolean
 }
 
 export class TilesLayer extends AnyTilesLayer<Info.Tile> {
@@ -109,12 +103,8 @@
   image: Image | null
   colorEnv: ColorEnvelope | null
   colorEnvOffset: number
-<<<<<<< HEAD
   automapper: AutomapperConfig
-  
-=======
-
->>>>>>> f5e600c3
+
   constructor() {
     super(Info.TilesLayerFlags.TILES)
     this.color = { r: 255, g: 255, b: 255, a: 255 }
