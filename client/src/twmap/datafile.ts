--- conflicted
+++ resolved
@@ -63,13 +63,8 @@
     var signature = reader.uint32()
 
     // signature 'DATA' or 'ATAD'
-<<<<<<< HEAD
-    if (signature != 0x41544144 && signature != 0x44415441) {
-      console.error('invalid signature', signature)
-=======
     if (signature !== 0x41544144 && signature !== 0x44415441) {
       console.error('invalid map signature')
->>>>>>> 351200b8
       return false
     }
 
@@ -81,11 +76,7 @@
 
     // we only support datafile version 4
     if (this.version != 4) {
-<<<<<<< HEAD
-      console.error('invalid version', this.version)
-=======
       console.error('invalid map version', this.version)
->>>>>>> 351200b8
       return false
     }
 
