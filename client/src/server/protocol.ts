import type * as Info from '../twmap/types'
import type * as MapDir from '../twmap/mapdir'

// This file contains the type of messages sent and received via websocket.
// It must correspond with file protocol.rs in server.

// MAPS

type FixedNum = string

export type MapAccess = 'public' | 'unlisted'

export type MapConfig = {
  name: string
  access: MapAccess
}

export interface CreateMapBlank extends MapConfig {
  // version: MapVersion // TODO
  width: number
  height: number
  defaultLayers: boolean
}

export interface CreateMapClone extends MapConfig {
  clone: string
}

export type CreateMap = {
  blank: CreateMapBlank
} | {
  clone: CreateMapClone
} | {
  upload: MapConfig
}

export interface JoinMap {
  name: string
}

export interface MapListElement {
  author: string
  version: string
  credits: string
  license: string
  settings: string[]
}

export interface EditMap {
  // name: string, // TODO
  info: MapListElement
}

export interface SaveMap {
  name: string
}

export interface DeleteMap {
  name: string
}

// GROUPS

export interface CreateGroup {
  name: string
}

// must have exactly one of the optional fields
export interface EditGroup {
  group: number
  offX?: FixedNum
  offY?: FixedNum
  paraX?: number
  paraY?: number
  clipping?: boolean
  clipX?: FixedNum
  clipY?: FixedNum
  clipW?: FixedNum
  clipH?: FixedNum
  name?: string
}

export interface ReorderGroup {
  group: number
  newGroup: number
}

export interface DeleteGroup {
  group: number
}

// LAYERS

export type CreateLayer = {
  kind: 'tiles' | 'quads' | 'front' | 'tele' | 'speedup' | 'switch' | 'tune' | 'sounds'
  group: number
  name: string
}

export interface CommonLayerChange {
  group: number
  layer: number
  flags?: number
  name?: string
}

export interface EditTilesLayer extends CommonLayerChange {
  width?: number
  height?: number
  color?: Info.Color
  colorEnv?: number | null
  colorEnvOffset?: number
  image?: number | null
}

export interface EditQuadsLayer extends CommonLayerChange {
  // TODO
  image?: number
}

export type EditLayer = EditTilesLayer | EditQuadsLayer

export interface ReorderLayer {
  group: number
  layer: number
  newGroup: number
  newLayer: number
}

export interface DeleteLayer {
  group: number
  layer: number
}

export type EditTileParams =
  | (Info.Tile & { type: 'tile' })
  | (Info.Tele & { type: 'tele' })
  | (Info.Speedup & { type: 'speedup' })
  | (Info.Switch & { type: 'switch' })
  | (Info.Tune & { type: 'tune' })

export type EditTile = EditTileParams & {
  group: number
  layer: number
  x: number
  y: number
}

export type CreateQuad = {
  group: number
  layer: number
  points: MapDir.Point<FixedNum>[]
  colors: Info.Color[]
  texCoords: MapDir.Point<FixedNum>[]
  posEnv: number | null
  posEnvOffset: number
  colorEnv: number | null
  colorEnvOffset: number
}

export type EditQuad = {
  group: number
  layer: number
  quad: number
  points: MapDir.Point<FixedNum>[]
  colors: Info.Color[]
  texCoords: MapDir.Point<FixedNum>[]
  posEnv: number | null
  posEnvOffset: number
  colorEnv: number | null
  colorEnvOffset: number
}

export interface DeleteQuad {
  group: number
  layer: number
  quad: number
}

// ENVELOPES

export type EnvType = 'invalid' | 'sound' | 'position' | 'color'
export const envTypes: EnvType[] = ['invalid', 'sound', 'invalid', 'position', 'color']

export interface CreateEnvelope {
  name: string
  kind: 'color' | 'position' | 'sound'
}

export type CurveTypeStr = 'step' | 'linear' | 'slow' | 'fast' | 'smooth' | 'bezier'
export const curveTypes: CurveTypeStr[] = ['step', 'linear', 'slow', 'fast', 'smooth', 'bezier']

export interface EnvPoint<T> {
  time: number
  content: T
  type: CurveTypeStr
}

export interface EditEnvelope {
  index: number
  name?: string
  synchronized?: boolean
  points?:
    | {
        type: 'color'
        content: EnvPoint<MapDir.Color<string>>[]
      }
    | {
        type: 'position'
        content: EnvPoint<{ x: FixedNum; y: FixedNum; rotation: FixedNum }>[]
      }
    | {
        type: 'sound'
        content: EnvPoint<FixedNum>[]
      }
}

export interface DeleteEnvelope {
  index: number
}

// MISC

export interface SendMap {
  name: string
}

export interface ListUsers {
  globalCount: number
  roomCount: number
}

export interface MapInfo {
  name: string
  users: number
}

export interface ListMaps {
  maps: MapInfo[]
}

<<<<<<< HEAD
export interface ListAutomappers {
  configs: { [k in string]: string[] }
}

export interface SendAutomapper {
  image: string
}

export interface UploadAutomapper {
  image: string
  content: string
=======
// IMAGES

export interface ImageConfig {
  name: string
  index: number
>>>>>>> 351200b8
}

export interface CreateImage {
  name: string
  index: number
  external: boolean
}

export interface DeleteImage {
  index: number
}

export interface SendImage {
  index: number
}

export interface ImageInfo {
  name: string
  index: number
  width: number
  height: number
}

export interface Cursor {
  point: Info.Coord
  group: number
  layer: number
}

export type Cursors = {
  [k: string]: Cursor
}

export type ServerError =
  | {
      serverError: null
    }
  | {
      mapError: string
    }

// queries (name and content type) that can be sent by the client
export interface RequestContent {
  createmap: CreateMapBlank
  clonemap: CreateMapClone
  joinmap: JoinMap
  leavemap: null
  editmap: EditMap
  savemap: SaveMap
  deletemap: DeleteMap

  creategroup: CreateGroup
  editgroup: EditGroup
  reordergroup: ReorderGroup
  deletegroup: DeleteGroup

  createlayer: CreateLayer
  editlayer: EditLayer
  reorderlayer: ReorderLayer
  deletelayer: DeleteLayer

  edittile: EditTile

  listautomappers: null
  sendautomapper: SendAutomapper
  uploadautomapper: UploadAutomapper

  createquad: CreateQuad
  editquad: EditQuad
  deletequad: DeleteQuad

  createenvelope: CreateEnvelope
  editenvelope: EditEnvelope
  deleteenvelope: DeleteEnvelope

  sendmap: SendMap
  listusers: null
  listmaps: null

  createimage: CreateImage
  sendimage: SendImage
  deleteimage: DeleteImage

  cursors: Cursor
}

// queries (name and content type) that can be received from the server
export interface ResponseContent {
  createmap: CreateMapBlank
  clonemap: CreateMapClone
  joinmap: JoinMap
  leavemap: null
  editmap: EditMap
  savemap: SaveMap
  deletemap: DeleteMap

  creategroup: CreateGroup
  editgroup: EditGroup
  reordergroup: ReorderGroup
  deletegroup: DeleteGroup

  createlayer: CreateLayer
  editlayer: EditLayer
  reorderlayer: ReorderLayer
  deletelayer: DeleteLayer

  edittile: EditTile

  listautomappers: null
  sendautomapper: SendAutomapper
  uploadautomapper: UploadAutomapper

  createquad: CreateQuad
  editquad: EditQuad
  deletequad: DeleteQuad

  createenvelope: CreateEnvelope
  editenvelope: EditEnvelope
  deleteenvelope: DeleteEnvelope

  sendmap: ArrayBuffer
  listusers: ListUsers
  listmaps: ListMaps
  uploadcomplete: null

  createimage: CreateImage
  sendimage: ImageInfo
  deleteimage: DeleteImage

  cursors: Cursors

  error: ServerError
}

export type Query = keyof ResponseContent & keyof RequestContent

export interface Request<K extends keyof RequestContent> {
  type: K
  timestamp: number
  id: number
  content: RequestContent[K]
}

export interface ResponseOk<K extends keyof ResponseContent> {
  ok: {
    type: K
    content: ResponseContent[K]
  }
}

export interface ResponseErr {
  err: string
}

export type Response<K extends keyof ResponseContent> = {
  timestamp: number
  id: number
} & (ResponseOk<K> | ResponseErr)

export interface Broadcast<K extends keyof ResponseContent> {
  type: K
  timestamp: number
  content: ResponseContent[K]
}<|MERGE_RESOLUTION|>--- conflicted
+++ resolved
@@ -239,7 +239,6 @@
   maps: MapInfo[]
 }
 
-<<<<<<< HEAD
 export interface ListAutomappers {
   configs: { [k in string]: string[] }
 }
@@ -251,13 +250,13 @@
 export interface UploadAutomapper {
   image: string
   content: string
-=======
+}
+
 // IMAGES
 
 export interface ImageConfig {
   name: string
   index: number
->>>>>>> 351200b8
 }
 
 export interface CreateImage {
