--- conflicted
+++ resolved
@@ -1,9 +1,5 @@
 use serde::{Deserialize, Serialize};
-<<<<<<< HEAD
-use twmap::{Color, Info, InvalidLayerKind, LayerKind, Point};
-=======
-use twmap::{Color, EnvPoint, I32Color, InvalidLayerKind, LayerKind, Point, Position};
->>>>>>> 3454b2c4
+use twmap::{Color, EnvPoint, I32Color, Info, InvalidLayerKind, LayerKind, Point, Position};
 
 // Some documentation about the communication between clients and the server:
 // ----------
